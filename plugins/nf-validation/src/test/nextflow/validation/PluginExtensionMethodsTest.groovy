package nextflow.validation

import nextflow.plugin.Plugins
import nextflow.plugin.TestPluginDescriptorFinder
import nextflow.plugin.TestPluginManager
import nextflow.plugin.extension.PluginExtensionProvider
import org.junit.Rule
import org.pf4j.PluginDescriptorFinder
import spock.lang.Shared
import spock.lang.TempDir
import test.Dsl2Spec
import test.OutputCapture

import java.nio.file.Path


/**
 * @author : jorge <jorge.aguilera@seqera.io>
 *
 */
class PluginExtensionMethodsTest extends Dsl2Spec{

    @Rule
    OutputCapture capture = new OutputCapture()


    @Shared String pluginsMode

    def setup() {
        // reset previous instances
        PluginExtensionProvider.reset()
        // this need to be set *before* the plugin manager class is created
        pluginsMode = System.getProperty('pf4j.mode')
        System.setProperty('pf4j.mode', 'dev')
        // the plugin root should
        def root = Path.of('.').toAbsolutePath().normalize()
        def manager = new TestPluginManager(root){
            @Override
            protected PluginDescriptorFinder createPluginDescriptorFinder() {
                return new TestPluginDescriptorFinder(){
                    @Override
                    protected Path getManifestPath(Path pluginPath) {
                        return pluginPath.resolve('build/resources/main/META-INF/MANIFEST.MF')
                    }
                }
            }
        }
        Plugins.init(root, 'dev', manager)
    }

    def cleanup() {
        Plugins.stop()
        PluginExtensionProvider.reset()
        pluginsMode ? System.setProperty('pf4j.mode',pluginsMode) : System.clearProperty('pf4j.mode')
    }

    def 'should import functions' () {
        given:
        def  SCRIPT_TEXT = '''
            include { validateParameters } from 'plugin/nf-validation'
        '''

        when:
        dsl_eval(SCRIPT_TEXT)
        def stdout = capture
                .toString()
                .readLines()
                .findResults {it.contains('WARN nextflow.validation.SchemaValidator') || it.startsWith('* --') ? it : null }

        then:
        noExceptionThrown()
        !stdout
    }

    def 'should validate when no params' () {
        given:
        def schema = Path.of('src/testResources/nextflow_schema.json').toAbsolutePath().toString()
        def  SCRIPT_TEXT = """
            include { validateParameters } from 'plugin/nf-validation'
            
            validateParameters('src/testResources/nextflow_schema.json')
        """

        when:
        dsl_eval(SCRIPT_TEXT)
        def stdout = capture
                .toString()
                .readLines()
                .findResults {it.contains('WARN nextflow.validation.SchemaValidator') || it.startsWith('* --') ? it : null }

        then:
        def error = thrown(SchemaValidationException)
        error.message == "The following invalid input values have been detected:\n\n* Missing required parameter: --input\n* Missing required parameter: --outdir"
        !stdout
    }

    def 'should validate a schema' () {
        given:
        def schema = Path.of('src/testResources/nextflow_schema.json').toAbsolutePath().toString()
        def  SCRIPT_TEXT = """
            params.input = '/some/path/input.csv'
            params.outdir = '/some/path'
            include { validateParameters } from 'plugin/nf-validation'
            
            validateParameters('$schema')
        """

        when:
        dsl_eval(SCRIPT_TEXT)
        def stdout = capture
                .toString()
                .readLines()
                .findResults {it.contains('WARN nextflow.validation.SchemaValidator') || it.startsWith('* --') ? it : null }

        then:
        noExceptionThrown()
        !stdout
    }

    def 'should find unexpected params' () {
        given:
        def schema = Path.of('src/testResources/nextflow_schema.json').toAbsolutePath().toString()
        def  SCRIPT_TEXT = """
            params.input = '/some/path/input.csv'
            params.outdir = '/some/path'
            params.xyz = '/some/path'
            include { validateParameters } from 'plugin/nf-validation'
            
            validateParameters('$schema')
        """

        when:
        dsl_eval(SCRIPT_TEXT)
        def stdout = capture
                .toString()
                .readLines()
                .findResults {it.contains('WARN nextflow.validation.SchemaValidator') || it.startsWith('* --') ? it : null }

        then:
        noExceptionThrown()
        stdout.size() >= 1
        stdout.contains("* --xyz: /some/path")
    }

    def 'should ignore unexpected param' () {
        given:
        def schema = Path.of('src/testResources/nextflow_schema.json').toAbsolutePath().toString()
        def  SCRIPT_TEXT = """
            params.input = '/some/path/input.csv'
            params.outdir = '/some/path'
            params.xyz = '/some/path'
            params.schema_ignore_params = 'xyz'
            include { validateParameters } from 'plugin/nf-validation'
            
            validateParameters('$schema')
        """

        when:
        dsl_eval(SCRIPT_TEXT)
        def stdout = capture
                .toString()
                .readLines()
                .findResults {it.contains('WARN nextflow.validation.SchemaValidator') || it.startsWith('* --') ? it : null }

        then:
        noExceptionThrown()
        !stdout
    }

    def 'should fail for unexpected param' () {
        given:
        def schema = Path.of('src/testResources/nextflow_schema.json').toAbsolutePath().toString()
        def  SCRIPT_TEXT = """
            params.input = '/some/path/input.csv'
            params.outdir = '/some/path'
            params.xyz = '/some/path'
            params.fail_unrecognised_params = true
            include { validateParameters } from 'plugin/nf-validation'
            
            validateParameters('$schema')
        """

        when:
        dsl_eval(SCRIPT_TEXT)
        def stdout = capture
                .toString()
                .readLines()
                .findResults {it.contains('WARN nextflow.validation.SchemaValidator') || it.startsWith('* --') ? it : null }

        then:
        def error = thrown(SchemaValidationException)
        error.message == "The following invalid input values have been detected:\n\n* --xyz: /some/path"
        !stdout
    }

    def 'should find validation errors' () {
        given:
        def schema = Path.of('src/testResources/nextflow_schema.json').toAbsolutePath().toString()
        def  SCRIPT_TEXT = """
            params.input = '/some/path/input.csv'
            params.outdir = 10
            include { validateParameters } from 'plugin/nf-validation'
            
            validateParameters('$schema')
        """

        when:
        dsl_eval(SCRIPT_TEXT)
        def stdout = capture
                .toString()
                .readLines()
                .findResults {it.contains('WARN nextflow.validation.SchemaValidator') || it.startsWith('* --') ? it : null }

        then:
        def error = thrown(SchemaValidationException)
        error.message == "The following invalid input values have been detected:\n\n* --outdir: expected type: String, found: Integer (10)"
        !stdout
    }

    def 'should correctly validate duration and memory objects' () {
        given:
        def schema = Path.of('src/testResources/nextflow_schema.json').toAbsolutePath().toString()
        def  SCRIPT_TEXT = """
            params.input = '/some/path/input.csv'
            params.outdir = '/some/path'
            params.max_memory = '10.GB'
            params.max_time = '10.day'
            include { validateParameters } from 'plugin/nf-validation'
            
            validateParameters('$schema')
        """

        when:
        dsl_eval(SCRIPT_TEXT)
        def stdout = capture
                .toString()
                .readLines()
                .findResults {it.contains('WARN nextflow.validation.SchemaValidator') || it.startsWith('* --') ? it : null }

        then:
        noExceptionThrown()
        !stdout
    }

    def 'should find validation errors for enum' () {
        given:
        def schema = Path.of('src/testResources/nextflow_schema.json').toAbsolutePath().toString()
        def  SCRIPT_TEXT = """
            params.input = '/some/path/input.csv'
            params.outdir = '/some/path'
            params.publish_dir_mode = 'incorrect'
            params.max_time = '10.day'
            include { validateParameters } from 'plugin/nf-validation'
            
            validateParameters('$schema')
        """

        when:
        dsl_eval(SCRIPT_TEXT)
        def stdout = capture
                .toString()
                .readLines()
                .findResults {it.contains('WARN nextflow.validation.SchemaValidator') || it.startsWith('* --') ? it : null }

        then:
        def error = thrown(SchemaValidationException)
        error.message == "The following invalid input values have been detected:\n\n* --publish_dir_mode: 'incorrect' is not a valid choice (Available choices (5 of 6): symlink, rellink, link, copy, copyNoFollow, ... )"
        !stdout
    }

    def 'correct validation of integers' () {
        given:
        def schema = Path.of('src/testResources/nextflow_schema.json').toAbsolutePath().toString()
        def  SCRIPT_TEXT = """
            params.input = '/some/path/input.csv'
            params.outdir = '/some/path'
            params.max_cpus = 12
            include { validateParameters } from 'plugin/nf-validation'
            
            validateParameters('$schema')
        """

        when:
        dsl_eval(SCRIPT_TEXT)
        def stdout = capture
                .toString()
                .readLines()
                .findResults {it.contains('WARN nextflow.validation.SchemaValidator') || it.startsWith('* --') ? it : null }

        then:
        noExceptionThrown()
        !stdout
    }

    def 'correct validation of numbers with lenient mode' () {
        given:
        def schema = Path.of('src/testResources/nextflow_schema.json').toAbsolutePath().toString()
        def  SCRIPT_TEXT = """
            params.input = '/some/path/input.csv'
            params.outdir = '/some/path'
            params.lenient_mode = true
            params.max_cpus = '4'
            include { validateParameters } from 'plugin/nf-validation'
            
            validateParameters('$schema')
        """

        when:
        dsl_eval(SCRIPT_TEXT)
        def stdout = capture
                .toString()
                .readLines()
                .findResults {it.contains('WARN nextflow.validation.SchemaValidator') || it.startsWith('* --') ? it : null }

        then:
        noExceptionThrown()
        !stdout
    }

    def 'should fail because of incorrect integer' () {
        given:
        def schema = Path.of('src/testResources/nextflow_schema.json').toAbsolutePath().toString()
        def  SCRIPT_TEXT = """
            params.input = '/some/path/input.csv'
            params.outdir = '/some/path'
            params.max_cpus = 1.2
            include { validateParameters } from 'plugin/nf-validation'
            
            validateParameters('$schema')
        """

        when:
        dsl_eval(SCRIPT_TEXT)
        def stdout = capture
                .toString()
                .readLines()
                .findResults {it.contains('WARN nextflow.validation.SchemaValidator') || it.startsWith('* --') ? it : null }

        then:
        def error = thrown(SchemaValidationException)
        error.message == "The following invalid input values have been detected:\n\n* --max_cpus: expected type: Integer, found: BigDecimal (1.2)"
        !stdout
    }

    def 'should fail because of wrong pattern' () {
        given:
        def schema = Path.of('src/testResources/nextflow_schema.json').toAbsolutePath().toString()
        def  SCRIPT_TEXT = """
            params.input = '/some/path/input.csv'
            params.outdir = '/some/path'
            params.max_memory = '10'
            include { validateParameters } from 'plugin/nf-validation'
            
            validateParameters('$schema')
        """

        when:
        dsl_eval(SCRIPT_TEXT)
        def stdout = capture
                .toString()
                .readLines()
                .findResults {it.contains('WARN nextflow.validation.SchemaValidator') || it.startsWith('* --') ? it : null }

        then:
        def error = thrown(SchemaValidationException)
        error.message == '''The following invalid input values have been detected:\n\n* --max_memory: string [10] does not match pattern ^\\d+(\\.\\d+)?\\.?\\s*(K|M|G|T)?B$ (10)'''
        !stdout
    }

    def 'should print a help message' () {
        given:
        def schema = Path.of('src/testResources/nextflow_schema.json').toAbsolutePath().toString()
        def  SCRIPT_TEXT = """
            include { paramsHelp } from 'plugin/nf-validation'

            def command = "nextflow run <pipeline> --input samplesheet.csv --outdir <OUTDIR> -profile docker"
            
            def help_msg = paramsHelp(command, '$schema')
            log.info help_msg
        """

        when:
        dsl_eval(SCRIPT_TEXT)
        def stdout = capture
                .toString()
                .readLines()
                .findResults {it.contains('Typical pipeline command:') ||
                    it.contains('nextflow run') ||
                    it.contains('Input/output options') ||
                    it.contains('--input') ||
                    it.contains('--outdir') ||
                    it.contains('--email') ||
                    it.contains('--multiqc_title') ||
                    it.contains('Reference genome options') ||
                    it.contains('--genome') ||
                    it.contains('--fasta') 
                    ? it : null }

        then:
        noExceptionThrown()
        stdout.size == 10
    }

<<<<<<< HEAD
    def 'should print a help message with argument options' () {
=======
    def 'should print a help message of one parameter' () {
>>>>>>> f354244d
        given:
        def schema = Path.of('src/testResources/nextflow_schema.json').toAbsolutePath().toString()
        def  SCRIPT_TEXT = """
            include { paramsHelp } from 'plugin/nf-validation'
<<<<<<< HEAD
            params.show_hidden_params = true
=======
            params.help = 'publish_dir_mode'
>>>>>>> f354244d

            def command = "nextflow run <pipeline> --input samplesheet.csv --outdir <OUTDIR> -profile docker"
            
            def help_msg = paramsHelp(command, '$schema')
            log.info help_msg
        """

        when:
        dsl_eval(SCRIPT_TEXT)
        def stdout = capture
                .toString()
                .readLines()
<<<<<<< HEAD
                .findResults {it.contains('publish_dir_mode') && 
                    it.contains('(accepted: symlink, rellink, link, copy, copyNoFollow') 
=======
                .findResults {it.startsWith('--publish_dir_mode') ||
                    it.contains('type       :') ||
                    it.contains('default    :') ||
                    it.contains('description:') ||
                    it.contains('help_text  :') ||
                    it.contains('fa_icon    :') || // fa_icon shouldn't be printed
                    it.contains('enum       :') ||
                    it.contains('hidden     :') 
>>>>>>> f354244d
                    ? it : null }

        then:
        noExceptionThrown()
<<<<<<< HEAD
        stdout.size == 1
=======
        stdout.size == 7
    }

    def 'should fail when help param doesnt exist' () {
        given:
        def schema = Path.of('src/testResources/nextflow_schema.json').toAbsolutePath().toString()
        def  SCRIPT_TEXT = """
            include { paramsHelp } from 'plugin/nf-validation'
            params.help = 'no_exist'

            def command = "nextflow run <pipeline> --input samplesheet.csv --outdir <OUTDIR> -profile docker"
            
            def help_msg = paramsHelp(command, '$schema')
            log.info help_msg
        """

        when:
        dsl_eval(SCRIPT_TEXT)
        def stdout = capture
                .toString()
                .readLines()
                .findResults {it.startsWith('--no_exist') ? it : null }

        then:
        def error = thrown(Exception)
        error.message == "Specified param 'no_exist' does not exist in JSON schema."
        !stdout
>>>>>>> f354244d
    }

    def 'should print params summary' () {
        given:
        def schema = Path.of('src/testResources/nextflow_schema.json').toAbsolutePath().toString()
        def  SCRIPT_TEXT = """
            params.outdir = "outDir"
            include { paramsSummaryLog } from 'plugin/nf-validation'
            
            def summary_params = paramsSummaryLog(workflow, '$schema')
            log.info summary_params
        """

        when:
        dsl_eval(SCRIPT_TEXT)
        def stdout = capture
                .toString()
                .readLines()
                .findResults {it.contains('Only displaying parameters that differ from the pipeline defaults') ||
                    it.contains('Core Nextflow options') ||
                    it.contains('runName') ||
                    it.contains('launchDir') ||
                    it.contains('workDir') ||
                    it.contains('projectDir') ||
                    it.contains('userName') ||
                    it.contains('profile') ||
                    it.contains('configFiles') ||
                    it.contains('Input/output options') ||
                    it.contains('outdir') 
                    ? it : null }
        
        then:
        noExceptionThrown()
        stdout.size == 11
        stdout ==~ /.*\[0;34moutdir     : .\[0;32moutDir.*/
    }
}<|MERGE_RESOLUTION|>--- conflicted
+++ resolved
@@ -401,21 +401,12 @@
         stdout.size == 10
     }
 
-<<<<<<< HEAD
     def 'should print a help message with argument options' () {
-=======
-    def 'should print a help message of one parameter' () {
->>>>>>> f354244d
         given:
         def schema = Path.of('src/testResources/nextflow_schema.json').toAbsolutePath().toString()
         def  SCRIPT_TEXT = """
             include { paramsHelp } from 'plugin/nf-validation'
-<<<<<<< HEAD
             params.show_hidden_params = true
-=======
-            params.help = 'publish_dir_mode'
->>>>>>> f354244d
-
             def command = "nextflow run <pipeline> --input samplesheet.csv --outdir <OUTDIR> -profile docker"
             
             def help_msg = paramsHelp(command, '$schema')
@@ -427,10 +418,33 @@
         def stdout = capture
                 .toString()
                 .readLines()
-<<<<<<< HEAD
                 .findResults {it.contains('publish_dir_mode') && 
                     it.contains('(accepted: symlink, rellink, link, copy, copyNoFollow') 
-=======
+                    ? it : null }
+
+        then:
+        noExceptionThrown()
+        stdout.size == 1
+    }
+
+    def 'should print a help message of one parameter' () {
+        given:
+        def schema = Path.of('src/testResources/nextflow_schema.json').toAbsolutePath().toString()
+        def  SCRIPT_TEXT = """
+            include { paramsHelp } from 'plugin/nf-validation'
+            params.help = 'publish_dir_mode'
+
+            def command = "nextflow run <pipeline> --input samplesheet.csv --outdir <OUTDIR> -profile docker"
+            
+            def help_msg = paramsHelp(command, '$schema')
+            log.info help_msg
+        """
+
+        when:
+        dsl_eval(SCRIPT_TEXT)
+        def stdout = capture
+                .toString()
+                .readLines()
                 .findResults {it.startsWith('--publish_dir_mode') ||
                     it.contains('type       :') ||
                     it.contains('default    :') ||
@@ -439,14 +453,10 @@
                     it.contains('fa_icon    :') || // fa_icon shouldn't be printed
                     it.contains('enum       :') ||
                     it.contains('hidden     :') 
->>>>>>> f354244d
                     ? it : null }
 
         then:
         noExceptionThrown()
-<<<<<<< HEAD
-        stdout.size == 1
-=======
         stdout.size == 7
     }
 
@@ -474,7 +484,6 @@
         def error = thrown(Exception)
         error.message == "Specified param 'no_exist' does not exist in JSON schema."
         !stdout
->>>>>>> f354244d
     }
 
     def 'should print params summary' () {
