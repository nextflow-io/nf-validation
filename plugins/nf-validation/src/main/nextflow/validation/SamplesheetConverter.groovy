--- conflicted
+++ resolved
@@ -164,29 +164,17 @@
                 if(metaNames) {
                     for(name : metaNames) {
                         meta[name] = (input != '' && input) ? 
-<<<<<<< HEAD
-                                castToType(input, field) : 
-                            field['value']['default'] ? 
-                                castToType(field['value']['default'] as String, field) : 
-=======
                                 transform(input, field) : 
                             field['value']['default'] != null ? 
                                 transform(field['value']['default'] as String, field) : 
->>>>>>> e7378583
                                 null
                     }
                 }
                 else {
                     def inputFile = (input != '' && input) ? 
-<<<<<<< HEAD
-                            castToType(input, field) : 
-                        field['value']['default'] ? 
-                            castToType(field['value']['default'] as String, field) : 
-=======
                             transform(input, field) : 
                         field['value']['default'] != null ? 
                             transform(field['value']['default'] as String, field) : 
->>>>>>> e7378583
                             []
                     output.add(inputFile)
                 }
