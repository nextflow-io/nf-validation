# nextflow-io/nf-validation: Changelog

# Version 1.1.4

<<<<<<< HEAD
## Improvements

- No longer does false validation on Azure and GCP cloud storage paths ([#171](https://github.com/nextflow-io/nf-validation/pull/171))
=======
## Vulnerability fix

- Updated the org.json package to version `20240303` ([#172](https://github.com/nextflow-io/nf-validation/pull/172))
>>>>>>> 0edaedfd

# Version 1.1.3 - Asahikawa

## Improvements

- Added support for double quotes (`"`) in CSV and TSV samplesheets ([#134](https://github.com/nextflow-io/nf-validation/pull/134))

# Version 1.1.2 - Wakayama

## Bug fixes

- Fixed an issue with inputs using `file-path-pattern` where only one file was found (`Path` casting to `ArrayList` error) ([#132](https://github.com/nextflow-io/nf-validation/pull/132))

# Version 1.1.1 - Shoyu

## Bug fixes

- Fixed an issue where samplesheet with a lot of null values would take forever to validate ([#120](https://github.com/nextflow-io/nf-validation/pull/120)) => Thanks @awgymer for fixing this!
- Now YAML files are actually validated instead of skipped ([#124](https://github.com/nextflow-io/nf-validation/pull/120))

# Version 1.1.0 - Miso

## Features

- Add support for samplesheets with no header ([#115](https://github.com/nextflow-io/nf-validation/pull/115))

## Bug fixes

- Floats and doubles should now be created when using the `number` type in the schema ([#113](https://github.com/nextflow-io/nf-validation/pull/113/))
- When `0` is used as a default value in the schema, a `0` will now be used as the value in the `.fromSamplesheet()` channel instead of `null` ([#114](https://github.com/nextflow-io/nf-validation/pull/114))

## New features

- Added `file-path-pattern` format to check every file fetched using a glob pattern. Using a glob is now also possible in the samplesheet and will create a list of all files found using that glob pattern. ([#118](https://github.com/nextflow-io/nf-validation/pull/118))

# Version 1.0.0 - Tonkotsu

The nf-validation plugin is now in production use across many pipelines and has (we hope) now reached a point of relative stability. The bump to major version v1.0.0 signifies that it is suitable for use in production pipelines.

This version also introduces a small breaking change of syntax when providing optional arguments to the functions. You can now provide optional arguments such as the nextflow parameters schema path as:
`validateParameters(parameters_schema: 'my_file.json')`

(previous syntax used positional arguments instead).

## Bug fixes

- The path to a custom parameters schema must be provided through a map '`parameters_schema: 'my_file.json'`' in `validateParameters()` and `paramsSummaryMap()` ([#108](https://github.com/nextflow-io/nf-validation/pull/108))

# Version 0.3.4

This version introduced a bug which made all pipeline runs using the function `validateParameters()` without providing any arguments fail.

This bug causes Nextflow to exit with an error on launch for most pipelines. It should not be used. It was [removed](https://github.com/nextflow-io/plugins/pull/40) from the Nextflow Plugin registry to avoid breaking people's runs.

### Bug fixes

- Do not check S3 URL paths with `PathValidator` `FilePathValidator` and `DirectoryPathValidator` ([#106](https://github.com/nextflow-io/nf-validation/pull/106))
- Make monochrome_logs an option in `paramsSummaryLog()`, `paramsSummaryMap()` and `paramsHelp()` instead of a global parameter ([#101](https://github.com/nextflow-io/nf-validation/pull/101))

# Version 0.3.3

### Bug fixes

- Do not check if S3 URL paths exists to avoid AWS errors, and add a new parameter `validationS3PathCheck` ([#104](https://github.com/nextflow-io/nf-validation/pull/104))

# Version 0.3.2

### Bug fixes

- Add parameters defined on the top level of the schema and within the definitions section as expected params ([#79](https://github.com/nextflow-io/nf-validation/pull/79))
- Fix error when a parameter is not present in the schema and evaluates to false ([#89](https://github.com/nextflow-io/nf-validation/pull/89))
- Changed the `schema_filename` option of `fromSamplesheet` to `parameters_schema` to make this option more clear to the user ([#91](https://github.com/nextflow-io/nf-validation/pull/91))

## Version 0.3.1

### Bug fixes

- Don't check if path exists if param is not true ([#74](https://github.com/nextflow-io/nf-validation/pull/74))
- Don't validate a file if the parameter evaluates to false ([#75](https://github.com/nextflow-io/nf-validation/pull/75))

## Version 0.3.0

### New features

- Check that a sample sheet doesn't have duplicated entries by default. Can be disabled with `--validationSkipDuplicateCheck` ([#72](https://github.com/nextflow-io/nf-validation/pull/72))

### Bug fixes

- Only validate a path if it is not null ([#50](https://github.com/nextflow-io/nf-validation/pull/50))
- Only validate a file with a schema if the file path is provided ([#51](https://github.com/nextflow-io/nf-validation/pull/51))
- Handle errors when sample sheet not provided or doesn't have a schema ([#56](https://github.com/nextflow-io/nf-validation/pull/56))
- Silently ignore samplesheet fields that are not defined in samplesheet schema ([#59](https://github.com/nextflow-io/nf-validation/pull/59))
- Correctly handle double-quoted fields containing commas in csv files by `.fromSamplesheet()` ([#63](https://github.com/nextflow-io/nf-validation/pull/63))
- Print param name when path does not exist ([#65](https://github.com/nextflow-io/nf-validation/pull/65))
- Fix file or directory does not exist error not printed when it was the only error in a samplesheet ([#65](https://github.com/nextflow-io/nf-validation/pull/65))
- Do not return parameter in summary if it has no default in the schema and is set to 'false' ([#66](https://github.com/nextflow-io/nf-validation/pull/66))
- Skip the validation of a file if the path is an empty string and improve error message when the path is invalid ([#69](https://github.com/nextflow-io/nf-validation/pull/69))

### Deprecated

- The meta map of input channels is not an ImmutableMap anymore ([#68](https://github.com/nextflow-io/nf-validation/pull/68)). Reason: [Issue #52](https://github.com/nextflow-io/nf-validation/issues/52)

## Version 0.2.1

### Bug fixes

- Fixed a bug where `immutable_meta` option in `fromSamplesheet()` wasn't working when using `validateParameters()` first. (@nvnieuwk)

## Version 0.2.0

### New features

- Added a new [documentation site](https://nextflow-io.github.io/nf-validation/). (@ewels and @mashehu)
- Removed the `file-path-exists`, `directory-path-exists` and `path-exists` and added a [`exists`](https://nextflow-io.github.io/nf-validation/nextflow_schema/nextflow_schema_specification/#exists) parameter to the schema. (@mirpedrol)
- New [`errorMessage`](https://nextflow-io.github.io/nf-validation/nextflow_schema/nextflow_schema_specification/#errormessage) parameter for the schema which can be used to create custom error messages. (@mirpedrol)
- Samplesheet validation now happens in `validateParameters()` using the schema specified by the `schema` parameter in the parameters schema. (@mirpedrol)

### Improvements

- The `meta` maps are now immutable by default, see [`ImmutableMap`](https://nextflow-io.github.io/nf-validation/samplesheets/immutable_map/) for more info (@nvnieuwk)
- `validateAndConvertSamplesheet()` has been renamed to `fromSamplesheet()`
- Refactor `--schema_ignore_params` to `--validationSchemaIgnoreParams`

### Bug fixes

- Fixed a bug where an empty meta map would be created when no meta values are in the samplesheet schema. (@nvnieuwk)

## Version 0.1.0

Initial release.<|MERGE_RESOLUTION|>--- conflicted
+++ resolved
@@ -2,15 +2,13 @@
 
 # Version 1.1.4
 
-<<<<<<< HEAD
 ## Improvements
 
 - No longer does false validation on Azure and GCP cloud storage paths ([#171](https://github.com/nextflow-io/nf-validation/pull/171))
-=======
+
 ## Vulnerability fix
 
 - Updated the org.json package to version `20240303` ([#172](https://github.com/nextflow-io/nf-validation/pull/172))
->>>>>>> 0edaedfd
 
 # Version 1.1.3 - Asahikawa
 
