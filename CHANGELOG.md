# nextflow-io/nf-validation: Changelog

# Version 1.1.0 - Miso

## Features

- Add support for samplesheets with no header ([#115](https://github.com/nextflow-io/nf-validation/pull/115))

## Bug fixes

- Floats and doubles should now be created when using the `number` type in the schema ([#113](https://github.com/nextflow-io/nf-validation/pull/113/))
- When `0` is used as a default value in the schema, a `0` will now be used as the value in the `.fromSamplesheet()` channel instead of `null` ([#114](https://github.com/nextflow-io/nf-validation/pull/114))

<<<<<<< HEAD
## New features

- Added `file-path-pattern` format to check every file fetched using a glob pattern. Using a glob is now also possible in the samplesheet and will create a list of all files found using that glob pattern. ([#118](https://github.com/nextflow-io/nf-validation/pull/118))

# Version 1.0.0
=======
# Version 1.0.0 - Tonkotsu
>>>>>>> 4884faeb

The nf-validation plugin is now in production use across many pipelines and has (we hope) now reached a point of relative stability. The bump to major version v1.0.0 signifies that it is suitable for use in production pipelines.

This version also introduces a small breaking change of syntax when providing optional arguments to the functions. You can now provide optional arguments such as the nextflow parameters schema path as:
`validateParameters(parameters_schema: 'my_file.json')`

(previous syntax used positional arguments instead).

## Bug fixes

- The path to a custom parameters schema must be provided through a map '`parameters_schema: 'my_file.json'`' in `validateParameters()` and `paramsSummaryMap()` ([#108](https://github.com/nextflow-io/nf-validation/pull/108))

# Version 0.3.4

This version introduced a bug which made all pipeline runs using the function `validateParameters()` without providing any arguments fail.

This bug causes Nextflow to exit with an error on launch for most pipelines. It should not be used. It was [removed](https://github.com/nextflow-io/plugins/pull/40) from the Nextflow Plugin registry to avoid breaking people's runs.

### Bug fixes

- Do not check S3 URL paths with `PathValidator` `FilePathValidator` and `DirectoryPathValidator` ([#106](https://github.com/nextflow-io/nf-validation/pull/106))
- Make monochrome_logs an option in `paramsSummaryLog()`, `paramsSummaryMap()` and `paramsHelp()` instead of a global parameter ([#101](https://github.com/nextflow-io/nf-validation/pull/101))

# Version 0.3.3

### Bug fixes

- Do not check if S3 URL paths exists to avoid AWS errors, and add a new parameter `validationS3PathCheck` ([#104](https://github.com/nextflow-io/nf-validation/pull/104))

# Version 0.3.2

### Bug fixes

- Add parameters defined on the top level of the schema and within the definitions section as expected params ([#79](https://github.com/nextflow-io/nf-validation/pull/79))
- Fix error when a parameter is not present in the schema and evaluates to false ([#89](https://github.com/nextflow-io/nf-validation/pull/89))
- Changed the `schema_filename` option of `fromSamplesheet` to `parameters_schema` to make this option more clear to the user ([#91](https://github.com/nextflow-io/nf-validation/pull/91))

## Version 0.3.1

### Bug fixes

- Don't check if path exists if param is not true ([#74](https://github.com/nextflow-io/nf-validation/pull/74))
- Don't validate a file if the parameter evaluates to false ([#75](https://github.com/nextflow-io/nf-validation/pull/75))

## Version 0.3.0

### New features

- Check that a sample sheet doesn't have duplicated entries by default. Can be disabled with `--validationSkipDuplicateCheck` ([#72](https://github.com/nextflow-io/nf-validation/pull/72))

### Bug fixes

- Only validate a path if it is not null ([#50](https://github.com/nextflow-io/nf-validation/pull/50))
- Only validate a file with a schema if the file path is provided ([#51](https://github.com/nextflow-io/nf-validation/pull/51))
- Handle errors when sample sheet not provided or doesn't have a schema ([#56](https://github.com/nextflow-io/nf-validation/pull/56))
- Silently ignore samplesheet fields that are not defined in samplesheet schema ([#59](https://github.com/nextflow-io/nf-validation/pull/59))
- Correctly handle double-quoted fields containing commas in csv files by `.fromSamplesheet()` ([#63](https://github.com/nextflow-io/nf-validation/pull/63))
- Print param name when path does not exist ([#65](https://github.com/nextflow-io/nf-validation/pull/65))
- Fix file or directory does not exist error not printed when it was the only error in a samplesheet ([#65](https://github.com/nextflow-io/nf-validation/pull/65))
- Do not return parameter in summary if it has no default in the schema and is set to 'false' ([#66](https://github.com/nextflow-io/nf-validation/pull/66))
- Skip the validation of a file if the path is an empty string and improve error message when the path is invalid ([#69](https://github.com/nextflow-io/nf-validation/pull/69))

### Deprecated

- The meta map of input channels is not an ImmutableMap anymore ([#68](https://github.com/nextflow-io/nf-validation/pull/68)). Reason: [Issue #52](https://github.com/nextflow-io/nf-validation/issues/52)

## Version 0.2.1

### Bug fixes

- Fixed a bug where `immutable_meta` option in `fromSamplesheet()` wasn't working when using `validateParameters()` first. (@nvnieuwk)

## Version 0.2.0

### New features

- Added a new [documentation site](https://nextflow-io.github.io/nf-validation/). (@ewels and @mashehu)
- Removed the `file-path-exists`, `directory-path-exists` and `path-exists` and added a [`exists`](https://nextflow-io.github.io/nf-validation/nextflow_schema/nextflow_schema_specification/#exists) parameter to the schema. (@mirpedrol)
- New [`errorMessage`](https://nextflow-io.github.io/nf-validation/nextflow_schema/nextflow_schema_specification/#errormessage) parameter for the schema which can be used to create custom error messages. (@mirpedrol)
- Samplesheet validation now happens in `validateParameters()` using the schema specified by the `schema` parameter in the parameters schema. (@mirpedrol)

### Improvements

- The `meta` maps are now immutable by default, see [`ImmutableMap`](https://nextflow-io.github.io/nf-validation/samplesheets/immutable_map/) for more info (@nvnieuwk)
- `validateAndConvertSamplesheet()` has been renamed to `fromSamplesheet()`
- Refactor `--schema_ignore_params` to `--validationSchemaIgnoreParams`

### Bug fixes

- Fixed a bug where an empty meta map would be created when no meta values are in the samplesheet schema. (@nvnieuwk)

## Version 0.1.0

Initial release.<|MERGE_RESOLUTION|>--- conflicted
+++ resolved
@@ -11,15 +11,11 @@
 - Floats and doubles should now be created when using the `number` type in the schema ([#113](https://github.com/nextflow-io/nf-validation/pull/113/))
 - When `0` is used as a default value in the schema, a `0` will now be used as the value in the `.fromSamplesheet()` channel instead of `null` ([#114](https://github.com/nextflow-io/nf-validation/pull/114))
 
-<<<<<<< HEAD
 ## New features
 
 - Added `file-path-pattern` format to check every file fetched using a glob pattern. Using a glob is now also possible in the samplesheet and will create a list of all files found using that glob pattern. ([#118](https://github.com/nextflow-io/nf-validation/pull/118))
 
-# Version 1.0.0
-=======
 # Version 1.0.0 - Tonkotsu
->>>>>>> 4884faeb
 
 The nf-validation plugin is now in production use across many pipelines and has (we hope) now reached a point of relative stability. The bump to major version v1.0.0 signifies that it is suitable for use in production pipelines.
 
