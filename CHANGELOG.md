# nextflow-io/nf-validation: Changelog

## Version 0.4.0 (dev)

### Bug fixes

- Add parameters defined on the top level of the schema and within the definitions section as expected params ([#79](https://github.com/nextflow-io/nf-validation/pull/79))
<<<<<<< HEAD
- Fix error when a parameter is not present in the schema and evaluates to false ([#89](https://github.com/nextflow-io/nf-validation/pull/89))
=======
- Changed the `schema_filename` option of `fromSamplesheet` to `parameters_schema` to make this option more clear to the user ([#91](https://github.com/nextflow-io/nf-validation/pull/91))
>>>>>>> 781511f6

## Version 0.3.1

### Bug fixes

- Don't check if path exists if param is not true ([#74](https://github.com/nextflow-io/nf-validation/pull/74))
- Don't validate a file if the parameter evaluates to false ([#75](https://github.com/nextflow-io/nf-validation/pull/75))

## Version 0.3.0

### New features

- Check that a sample sheet doesn't have duplicated entries by default. Can be disabled with `--validationSkipDuplicateCheck` ([#72](https://github.com/nextflow-io/nf-validation/pull/72))

### Bug fixes

- Only validate a path if it is not null ([#50](https://github.com/nextflow-io/nf-validation/pull/50))
- Only validate a file with a schema if the file path is provided ([#51](https://github.com/nextflow-io/nf-validation/pull/51))
- Handle errors when sample sheet not provided or doesn't have a schema ([#56](https://github.com/nextflow-io/nf-validation/pull/56))
- Silently ignore samplesheet fields that are not defined in samplesheet schema ([#59](https://github.com/nextflow-io/nf-validation/pull/59))
- Correctly handle double-quoted fields containing commas in csv files by `.fromSamplesheet()` ([#63](https://github.com/nextflow-io/nf-validation/pull/63))
- Print param name when path does not exist ([#65](https://github.com/nextflow-io/nf-validation/pull/65))
- Fix file or directory does not exist error not printed when it was the only error in a samplesheet ([#65](https://github.com/nextflow-io/nf-validation/pull/65))
- Do not return parameter in summary if it has no default in the schema and is set to 'false' ([#66](https://github.com/nextflow-io/nf-validation/pull/66))
- Skip the validation of a file if the path is an empty string and improve error message when the path is invalid ([#69](https://github.com/nextflow-io/nf-validation/pull/69))

### Deprecated

- The meta map of input channels is not an ImmutableMap anymore ([#68](https://github.com/nextflow-io/nf-validation/pull/68)). Reason: [Issue #52](https://github.com/nextflow-io/nf-validation/issues/52)

## Version 0.2.1

### Bug fixes

- Fixed a bug where `immutable_meta` option in `fromSamplesheet()` wasn't working when using `validateParameters()` first. (@nvnieuwk)

## Version 0.2.0

### New features

- Added a new [documentation site](https://nextflow-io.github.io/nf-validation/). (@ewels and @mashehu)
- Removed the `file-path-exists`, `directory-path-exists` and `path-exists` and added a [`exists`](https://nextflow-io.github.io/nf-validation/nextflow_schema/nextflow_schema_specification/#exists) parameter to the schema. (@mirpedrol)
- New [`errorMessage`](https://nextflow-io.github.io/nf-validation/nextflow_schema/nextflow_schema_specification/#errormessage) parameter for the schema which can be used to create custom error messages. (@mirpedrol)
- Samplesheet validation now happens in `validateParameters()` using the schema specified by the `schema` parameter in the parameters schema. (@mirpedrol)

### Improvements

- The `meta` maps are now immutable by default, see [`ImmutableMap`](https://nextflow-io.github.io/nf-validation/samplesheets/immutable_map/) for more info (@nvnieuwk)
- `validateAndConvertSamplesheet()` has been renamed to `fromSamplesheet()`
- Refactor `--schema_ignore_params` to `--validationSchemaIgnoreParams`

### Bug fixes

- Fixed a bug where an empty meta map would be created when no meta values are in the samplesheet schema. (@nvnieuwk)

## Version 0.1.0

Initial release.<|MERGE_RESOLUTION|>--- conflicted
+++ resolved
@@ -5,11 +5,8 @@
 ### Bug fixes
 
 - Add parameters defined on the top level of the schema and within the definitions section as expected params ([#79](https://github.com/nextflow-io/nf-validation/pull/79))
-<<<<<<< HEAD
 - Fix error when a parameter is not present in the schema and evaluates to false ([#89](https://github.com/nextflow-io/nf-validation/pull/89))
-=======
 - Changed the `schema_filename` option of `fromSamplesheet` to `parameters_schema` to make this option more clear to the user ([#91](https://github.com/nextflow-io/nf-validation/pull/91))
->>>>>>> 781511f6
 
 ## Version 0.3.1
 
