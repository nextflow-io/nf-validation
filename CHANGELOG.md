# nextflow-io/nf-validation: Changelog

<<<<<<< HEAD
# Version 0.3.2
=======
## Version 0.4.0 (dev)

### Bug fixes
>>>>>>> 10968ead

- Add parameters defined on the top level of the schema and within the definitions section as expected params ([#79](https://github.com/nextflow-io/nf-validation/pull/79))
- Fix error when a parameter is not present in the schema and evaluates to false ([#89](https://github.com/nextflow-io/nf-validation/pull/89))
- Changed the `schema_filename` option of `fromSamplesheet` to `parameters_schema` to make this option more clear to the user ([#91](https://github.com/nextflow-io/nf-validation/pull/91))

## Version 0.3.1

### Bug fixes

- Don't check if path exists if param is not true ([#74](https://github.com/nextflow-io/nf-validation/pull/74))
- Don't validate a file if the parameter evaluates to false ([#75](https://github.com/nextflow-io/nf-validation/pull/75))

## Version 0.3.0

### New features

- Check that a sample sheet doesn't have duplicated entries by default. Can be disabled with `--validationSkipDuplicateCheck` ([#72](https://github.com/nextflow-io/nf-validation/pull/72))

### Bug fixes

- Only validate a path if it is not null ([#50](https://github.com/nextflow-io/nf-validation/pull/50))
- Only validate a file with a schema if the file path is provided ([#51](https://github.com/nextflow-io/nf-validation/pull/51))
- Handle errors when sample sheet not provided or doesn't have a schema ([#56](https://github.com/nextflow-io/nf-validation/pull/56))
- Silently ignore samplesheet fields that are not defined in samplesheet schema ([#59](https://github.com/nextflow-io/nf-validation/pull/59))
- Correctly handle double-quoted fields containing commas in csv files by `.fromSamplesheet()` ([#63](https://github.com/nextflow-io/nf-validation/pull/63))
- Print param name when path does not exist ([#65](https://github.com/nextflow-io/nf-validation/pull/65))
- Fix file or directory does not exist error not printed when it was the only error in a samplesheet ([#65](https://github.com/nextflow-io/nf-validation/pull/65))
- Do not return parameter in summary if it has no default in the schema and is set to 'false' ([#66](https://github.com/nextflow-io/nf-validation/pull/66))
- Skip the validation of a file if the path is an empty string and improve error message when the path is invalid ([#69](https://github.com/nextflow-io/nf-validation/pull/69))

### Deprecated

- The meta map of input channels is not an ImmutableMap anymore ([#68](https://github.com/nextflow-io/nf-validation/pull/68)). Reason: [Issue #52](https://github.com/nextflow-io/nf-validation/issues/52)

## Version 0.2.1

### Bug fixes

- Fixed a bug where `immutable_meta` option in `fromSamplesheet()` wasn't working when using `validateParameters()` first. (@nvnieuwk)

## Version 0.2.0

### New features

- Added a new [documentation site](https://nextflow-io.github.io/nf-validation/). (@ewels and @mashehu)
- Removed the `file-path-exists`, `directory-path-exists` and `path-exists` and added a [`exists`](https://nextflow-io.github.io/nf-validation/nextflow_schema/nextflow_schema_specification/#exists) parameter to the schema. (@mirpedrol)
- New [`errorMessage`](https://nextflow-io.github.io/nf-validation/nextflow_schema/nextflow_schema_specification/#errormessage) parameter for the schema which can be used to create custom error messages. (@mirpedrol)
- Samplesheet validation now happens in `validateParameters()` using the schema specified by the `schema` parameter in the parameters schema. (@mirpedrol)

### Improvements

- The `meta` maps are now immutable by default, see [`ImmutableMap`](https://nextflow-io.github.io/nf-validation/samplesheets/immutable_map/) for more info (@nvnieuwk)
- `validateAndConvertSamplesheet()` has been renamed to `fromSamplesheet()`
- Refactor `--schema_ignore_params` to `--validationSchemaIgnoreParams`

### Bug fixes

- Fixed a bug where an empty meta map would be created when no meta values are in the samplesheet schema. (@nvnieuwk)

## Version 0.1.0

Initial release.<|MERGE_RESOLUTION|>--- conflicted
+++ resolved
@@ -1,12 +1,8 @@
 # nextflow-io/nf-validation: Changelog
 
-<<<<<<< HEAD
 # Version 0.3.2
-=======
-## Version 0.4.0 (dev)
 
 ### Bug fixes
->>>>>>> 10968ead
 
 - Add parameters defined on the top level of the schema and within the definitions section as expected params ([#79](https://github.com/nextflow-io/nf-validation/pull/79))
 - Fix error when a parameter is not present in the schema and evaluates to false ([#89](https://github.com/nextflow-io/nf-validation/pull/89))
